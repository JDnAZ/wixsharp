--- conflicted
+++ resolved
@@ -98,11 +98,8 @@
             var certs = new List<Certificate>();
             var genericItems = new List<IGenericEntity>();
             var fwexceptions = new List<FirewallException>();
-<<<<<<< HEAD
             var urlreservation = new List<UrlReservation>();
-=======
             var inifiles = new List<IniFile>();
->>>>>>> f1d9ddbe
 
             if (items.OfType<Media>().Any())
                 this.Media.Clear();
@@ -129,13 +126,10 @@
                         envvars.Add(item as EnvironmentVariable);
                     else if (item is FirewallException)
                         fwexceptions.Add(item as FirewallException);
-<<<<<<< HEAD
                     else if (item is UrlReservation)
                         urlreservation.Add(item as UrlReservation);
-=======
                     else if (item is IniFile)
                         inifiles.Add(item as IniFile);
->>>>>>> f1d9ddbe
                     else if (item is RegFile)
                     {
                         var file = item as RegFile;
@@ -179,11 +173,8 @@
             SqlDatabases = sqls.ToArray();
             Certificates = certs.ToArray();
             FirewallExceptions = fwexceptions.ToArray();
-<<<<<<< HEAD
             UrlReservations = urlreservation.ToArray();
-=======
             IniFiles = inifiles.ToArray();
->>>>>>> f1d9ddbe
             GenericItems = genericItems.ToArray();
         }
 
@@ -523,15 +514,13 @@
         public FirewallException[] FirewallExceptions = new FirewallException[0];
 
         /// <summary>
-<<<<<<< HEAD
         /// Collection of <see cref="UrlReservation"/> to be installed.
         /// </summary>
         public UrlReservation[] UrlReservations = new UrlReservation[0];
-=======
+
         /// Collection of <see cref="IniFile"/> to be installed.
         /// </summary>
         public IniFile[] IniFiles = new IniFile[0];
->>>>>>> f1d9ddbe
 
         /// <summary>
         /// Collection of the user defined <see cref="IGenericEntity"/> items.
