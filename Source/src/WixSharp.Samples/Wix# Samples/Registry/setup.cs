--- conflicted
+++ resolved
@@ -29,11 +29,8 @@
                 new RegValue(fullSetup, RegistryHive.LocalMachine, "Software\\My Company\\My Product", "Message", "Hello"),
                 new RegValue(fullSetup, RegistryHive.LocalMachine, "Software\\My Company\\My Product", "Count", 777),
                 new RegValue(fullSetup, RegistryHive.ClassesRoot, "test\\shell\\open\\command", "", "\"[INSTALLDIR]test.exe\" \"%1\""),
-<<<<<<< HEAD
-				new RemoveRegistryValue("Software\\My Company\\My Product"));
-=======
-				new RemoveRegistryKey("Software\\My Company\\My Product"));
->>>>>>> 1d113451
+                new RemoveRegistryValue("Software\\My Company\\My Product"),
+                new RemoveRegistryKey("Software\\My Company\\My Product"));
 
         project.GUID = new Guid("6f330b47-2577-43ad-9095-1861ba25889b");
         project.UI = WUI.WixUI_ProgressOnly;
